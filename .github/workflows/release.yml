--- conflicted
+++ resolved
@@ -125,11 +125,7 @@
         with:
           ref: ${{ needs.create-metadata.outputs.version }}
 
-<<<<<<< HEAD
-      - uses: oven-sh/setup-bun@v2
-=======
       - uses: oven-sh/setup-bun@22457c87c1b161cf7dde222c3e82b2b5f8d2bed2 # v2
->>>>>>> 25285a16
         with:
           bun-version: latest
 
