name: TypeScript

on:
  push:
    branches:
      - main
  pull_request:

jobs:
  detect-packages:
    runs-on: ubuntu-latest
    outputs:
      packages: ${{ steps.find-packages.outputs.packages }}
    steps:
      - uses: actions/checkout@v4
      - name: Find JS packages
        id: find-packages
        working-directory: src
        run: |
          PACKAGES=$(find . -name package.json -not -path "*/node_modules/*" -exec dirname {} \; | sed 's/^\.\///' | jq -R -s -c 'split("\n")[:-1]')
          echo "packages=$PACKAGES" >> $GITHUB_OUTPUT

  test-monorepo:
    runs-on: ubuntu-latest
    permissions:
      contents: read
    steps:
      - uses: actions/checkout@v4
      - uses: oven-sh/setup-bun@22457c87c1b161cf7dde222c3e82b2b5f8d2bed2 # v2
        with:
          bun-version: latest
      - name: Install dependencies
        run: bun install
      - name: Run tests
        run: bun test --coverage
  test:
    needs: [detect-packages, test-monorepo]
    strategy:
      matrix:
        package: ${{ fromJson(needs.detect-packages.outputs.packages) }}
    name: Test ${{ matrix.package }}
    runs-on: ubuntu-latest
    steps:
      - uses: actions/checkout@v4

      - uses: oven-sh/setup-bun@22457c87c1b161cf7dde222c3e82b2b5f8d2bed2 # v2
        with:
          bun-version: latest

      - name: Install dependencies
        working-directory: src/${{ matrix.package }}
        run: bun install

      - name: Check if tests script exists
        id: check-tests
        working-directory: src/${{ matrix.package }}
        run: |
          if jq -e '.scripts.test' package.json >/dev/null; then
            echo "has-tests=true" >> "$GITHUB_OUTPUT"
          else
            echo "has-tests=false" >> "$GITHUB_OUTPUT"
          fi

      - name: Run tests
        if: steps.check-tests.outputs.has-tests == 'true'
        working-directory: src/${{ matrix.package }}
        run: bun run test

  build:
    needs: [detect-packages, test]
    strategy:
      matrix:
        package: ${{ fromJson(needs.detect-packages.outputs.packages) }}
    name: Build ${{ matrix.package }}
    runs-on: ubuntu-latest
    steps:
      - uses: actions/checkout@v4

      - uses: oven-sh/setup-bun@22457c87c1b161cf7dde222c3e82b2b5f8d2bed2 # v2
        with:
          bun-version: latest

      - name: Install dependencies
        working-directory: src/${{ matrix.package }}
        run: bun install

      - name: Build package
        working-directory: src/${{ matrix.package }}
<<<<<<< HEAD
        run: bun run build

  publish:
    runs-on: ubuntu-latest
    needs: [build, detect-packages]
    if: github.event_name == 'release'
    environment: release

    strategy:
      matrix:
        package: ${{ fromJson(needs.detect-packages.outputs.packages) }}
    name: Publish ${{ matrix.package }}

    permissions:
      contents: read
      id-token: write

    steps:
      - uses: actions/checkout@v4
      - uses: oven-sh/setup-bun@22457c87c1b161cf7dde222c3e82b2b5f8d2bed2 # v2
        with:
          bun-version: latest

      - name: Install dependencies
        working-directory: src/${{ matrix.package }}
        run: bun install

      - name: Publish package
        working-directory: src/${{ matrix.package }}
        run: bunx --bun npm publish --access public
        env:
          NODE_AUTH_TOKEN: ${{ secrets.NPM_TOKEN }}
=======
        run: bun run build
>>>>>>> 25285a16
<|MERGE_RESOLUTION|>--- conflicted
+++ resolved
@@ -86,39 +86,4 @@
 
       - name: Build package
         working-directory: src/${{ matrix.package }}
-<<<<<<< HEAD
-        run: bun run build
-
-  publish:
-    runs-on: ubuntu-latest
-    needs: [build, detect-packages]
-    if: github.event_name == 'release'
-    environment: release
-
-    strategy:
-      matrix:
-        package: ${{ fromJson(needs.detect-packages.outputs.packages) }}
-    name: Publish ${{ matrix.package }}
-
-    permissions:
-      contents: read
-      id-token: write
-
-    steps:
-      - uses: actions/checkout@v4
-      - uses: oven-sh/setup-bun@22457c87c1b161cf7dde222c3e82b2b5f8d2bed2 # v2
-        with:
-          bun-version: latest
-
-      - name: Install dependencies
-        working-directory: src/${{ matrix.package }}
-        run: bun install
-
-      - name: Publish package
-        working-directory: src/${{ matrix.package }}
-        run: bunx --bun npm publish --access public
-        env:
-          NODE_AUTH_TOKEN: ${{ secrets.NPM_TOKEN }}
-=======
-        run: bun run build
->>>>>>> 25285a16
+        run: bun run build